--- conflicted
+++ resolved
@@ -41,12 +41,9 @@
 pub use tcp::{Incoming, TcpListener, TcpStream};
 pub use udp::UdpSocket;
 
-<<<<<<< HEAD
+use std::io;
 #[doc(no_inline)]
 pub use std::net::{IpAddr, Ipv4Addr, Ipv6Addr, Shutdown, SocketAddr, SocketAddrV4, SocketAddrV6};
-=======
-use std::io;
-use std::net::SocketAddr;
 
 /// Converts or resolves addresses to [`SocketAddr`] values.
 ///
@@ -61,5 +58,4 @@
 /// ```
 pub async fn resolve<A: AsyncToSocketAddrs>(addr: A) -> io::Result<Vec<SocketAddr>> {
     Ok(addr.to_socket_addrs().await?.collect())
-}
->>>>>>> d5cfb9a1
+}